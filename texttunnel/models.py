from dataclasses import dataclass

<<<<<<< HEAD

@dataclass
class Model:
    """
    Information about an OpenAI ChatCompletion model.
    Check prices here: https://openai.com/pricing

    Note that rate limits differ between OpenAI accounts.
    Check them here: https://platform.openai.com/account/rate-limits

    Args:
        name: The name of the model, e.g. "gpt-3.5-turbo".
        context_size: The maximum number of tokens that can be passed to the model.
        input_token_price_per_1k: The price in USD per 1000 tokens for input.
        output_token_price_per_1k: The price in USD per 1000 tokens for output.
        tokens_per_minute: The maximum number of tokens that can be processed per minute.
        requests_per_minute: The maximum number of requests that can be made per minute.
    """

    name: str
    context_size: int
    input_token_price_per_1k: float
    output_token_price_per_1k: float
    tokens_per_minute: int
    requests_per_minute: int

    def __post_init__(self):
        # Check that inputs are positive

        for arg in [
            "context_size",
            "input_token_price_per_1k",
            "output_token_price_per_1k",
            "tokens_per_minute",
            "requests_per_minute",
        ]:
            if getattr(self, arg) < 0:
                raise ValueError(f"{arg} must be positive")


GPT_3_5_TURBO = Model(
    name="gpt-3.5-turbo",
    context_size=4096,
    input_token_price_per_1k=0.002,
    output_token_price_per_1k=0.004,
    tokens_per_minute=90000,
    requests_per_minute=3500,
)

GPT_4 = Model(
    name="gpt-4",
    context_size=8192,
    input_token_price_per_1k=0.03,
    output_token_price_per_1k=0.06,
    tokens_per_minute=40000,
    requests_per_minute=200,
)
=======
# Look up information on models, pricing and rate limits:
# https://platform.openai.com/docs/models/overview
# https://openai.com/pricing
# https://platform.openai.com/account/rate-limits
>>>>>>> e0c401ee
<|MERGE_RESOLUTION|>--- conflicted
+++ resolved
@@ -1,6 +1,5 @@
 from dataclasses import dataclass
 
-<<<<<<< HEAD
 
 @dataclass
 class Model:
@@ -41,26 +40,7 @@
                 raise ValueError(f"{arg} must be positive")
 
 
-GPT_3_5_TURBO = Model(
-    name="gpt-3.5-turbo",
-    context_size=4096,
-    input_token_price_per_1k=0.002,
-    output_token_price_per_1k=0.004,
-    tokens_per_minute=90000,
-    requests_per_minute=3500,
-)
-
-GPT_4 = Model(
-    name="gpt-4",
-    context_size=8192,
-    input_token_price_per_1k=0.03,
-    output_token_price_per_1k=0.06,
-    tokens_per_minute=40000,
-    requests_per_minute=200,
-)
-=======
 # Look up information on models, pricing and rate limits:
 # https://platform.openai.com/docs/models/overview
 # https://openai.com/pricing
-# https://platform.openai.com/account/rate-limits
->>>>>>> e0c401ee
+# https://platform.openai.com/account/rate-limits