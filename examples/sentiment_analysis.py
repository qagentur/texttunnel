--- conflicted
+++ resolved
@@ -5,7 +5,7 @@
 # https://platform.openai.com/docs/models/overview
 # https://openai.com/pricing
 # https://platform.openai.com/account/rate-limits
-GPT_3_5_TURBO = texttunnel.chat.Model(
+GPT_3_5_TURBO = models.Model(
     name="gpt-3.5-turbo",
     context_size=4096,
     input_token_price_per_1k=0.002,
@@ -45,39 +45,15 @@
 
 system_message = "You are a sentiment analysis expert. Analyze the following statements as positive or negative."
 
-<<<<<<< HEAD
 requests = chat.build_binpacked_requests(
     texts=input_texts,
     function=function,
-    model=models.GPT_3_5_TURBO,
+    model=GPT_3_5_TURBO,
     system_message=system_message,
     model_params={
         "temperature": 0.0,
     },  # no randomness in the model's output
 )
-=======
-for text in input_texts:
-    messages = texttunnel.chat.Chat(
-        [
-            texttunnel.chat.ChatMessage(
-                role="system",
-                content="You are a sentiment analysis expert.",
-            ),
-            texttunnel.chat.ChatMessage(
-                role="user",
-                content=f"Classify the following statement as positive or negative: {text}",
-            ),
-        ]
-    )
-
-    request = texttunnel.chat.ChatCompletionRequest(
-        model=GPT_3_5_TURBO,
-        chat=messages,
-        function=function,
-    )
-
-    requests.append(request)
->>>>>>> e0c401ee
 
 # %%
 # Estimate the cost of the requests
