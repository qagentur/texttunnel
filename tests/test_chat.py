--- conflicted
+++ resolved
@@ -1,8 +1,4 @@
-<<<<<<< HEAD
 from texttunnel import chat, models
-=======
-from texttunnel import chat
->>>>>>> e0c401ee
 import pytest
 import tiktoken
 
@@ -36,11 +32,7 @@
 
 @pytest.fixture
 def model_fixture():
-<<<<<<< HEAD
     return models.Model(
-=======
-    return chat.Model(
->>>>>>> e0c401ee
         name="gpt-3.5-turbo",
         context_size=4096,
         input_token_price_per_1k=0.002,
@@ -50,7 +42,6 @@
     )
 
 
-<<<<<<< HEAD
 @pytest.fixture
 def texts_fixture():
     return [
@@ -70,7 +61,8 @@
     chat_fixture.add_message(message=chat.ChatMessage(role="user", content="Hi!"))
     assert len(chat_fixture.messages) == 3
     assert chat_fixture.messages[2].content == "Hi!"
-=======
+
+
 def test_is_valid_function_def(function_fixture):
     assert chat.is_valid_function_def(function_fixture)
 
@@ -78,7 +70,6 @@
     del bad_function["name"]
 
     assert not chat.is_valid_function_def(bad_function)
->>>>>>> e0c401ee
 
 
 def test_chat(chat_fixture):
@@ -97,7 +88,6 @@
 
     assert request.function_call == {"name": "function_name"}
     assert request.count_tokens() > 0
-<<<<<<< HEAD
     assert request.estimate_input_cost_usd() > 0
     assert isinstance(request.to_dict(), dict)
     assert request.to_dict()["temperature"] == 0.5
@@ -117,7 +107,6 @@
     )
 
     assert len(requests) == 2
-=======
 
 
 def test_chat_completion_request_context_size_check(chat_fixture, function_fixture):
@@ -135,5 +124,4 @@
             model=tiny_model,
             chat=chat_fixture,
             function=function_fixture,
-        )
->>>>>>> e0c401ee
+        )